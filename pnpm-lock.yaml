--- conflicted
+++ resolved
@@ -1158,52 +1158,6 @@
         specifier: ^5.5.2
         version: 5.8.3
 
-<<<<<<< HEAD
-  packages/frameworks/svelte:
-    dependencies:
-      esm-env:
-        specifier: ^1.2.2
-        version: 1.2.2
-    devDependencies:
-      '@rivetkit/core':
-        specifier: workspace:^
-        version: link:../../core
-      '@rivetkit/framework-base':
-        specifier: workspace:*
-        version: link:../framework-base
-      '@sveltejs/adapter-auto':
-        specifier: ^6.0.0
-        version: 6.1.0(@sveltejs/kit@2.28.0(@sveltejs/vite-plugin-svelte@6.1.2(svelte@5.38.1)(vite@7.1.2(@types/node@24.0.4)(tsx@4.20.3)(yaml@2.8.0)))(svelte@5.38.1)(vite@7.1.2(@types/node@24.0.4)(tsx@4.20.3)(yaml@2.8.0)))
-      '@sveltejs/kit':
-        specifier: ^2.22.0
-        version: 2.28.0(@sveltejs/vite-plugin-svelte@6.1.2(svelte@5.38.1)(vite@7.1.2(@types/node@24.0.4)(tsx@4.20.3)(yaml@2.8.0)))(svelte@5.38.1)(vite@7.1.2(@types/node@24.0.4)(tsx@4.20.3)(yaml@2.8.0))
-      '@sveltejs/package':
-        specifier: ^2.0.0
-        version: 2.4.1(svelte@5.38.1)(typescript@5.8.3)
-      '@sveltejs/vite-plugin-svelte':
-        specifier: ^6.0.0
-        version: 6.1.2(svelte@5.38.1)(vite@7.1.2(@types/node@24.0.4)(tsx@4.20.3)(yaml@2.8.0))
-      '@tanstack/svelte-store':
-        specifier: ^0.7.4
-        version: 0.7.4(svelte@5.38.1)
-      publint:
-        specifier: ^0.3.2
-        version: 0.3.12
-      svelte:
-        specifier: ^5.38.1
-        version: 5.38.1
-      svelte-check:
-        specifier: ^4.0.0
-        version: 4.3.1(picomatch@4.0.3)(svelte@5.38.1)(typescript@5.8.3)
-      typescript:
-        specifier: ^5.0.0
-        version: 5.8.3
-      vite:
-        specifier: ^7.0.4
-        version: 7.1.2(@types/node@24.0.4)(tsx@4.20.3)(yaml@2.8.0)
-
-  packages/misc/sql-loader:
-=======
   packages/rivetkit:
     dependencies:
       '@bare-ts/lib':
@@ -1296,7 +1250,6 @@
         version: 8.18.3
 
   packages/sql-loader:
->>>>>>> b5b81df9
     devDependencies:
       '@types/node':
         specifier: ^22.10.5
@@ -3122,23 +3075,9 @@
     resolution: {integrity: sha512-Izi8RQcffqCeNVgFigKli1ssklIbpHnCYc6AknXGYoB6grJqyeby7jv12JUQgmTAnIDnbck1uxksT4dzN3PWBA==}
     engines: {node: '>=12'}
 
-<<<<<<< HEAD
-  async-function@1.0.0:
-    resolution: {integrity: sha512-hsU18Ae8CDTR6Kgu9DYf0EbCr/a5iGL0rytQDobUcdpYOKokk8LEjVphnXkDkgpi0wYVsqrXuP0bZxJaTqdgoA==}
-    engines: {node: '>= 0.4'}
-
-  available-typed-arrays@1.0.7:
-    resolution: {integrity: sha512-wvUjBtSGN7+7SjNpq/9M2Tg350UZD3q62IFZLbRAR1bSMlCo1ZaeW+BJ+D090e4hIIZLBcTDWe4Mh4jvUDajzQ==}
-    engines: {node: '>= 0.4'}
-
-  axobject-query@4.1.0:
-    resolution: {integrity: sha512-qIj0G9wZbMGNLjLmg1PT6v2mE9AH2zlnADJD/2tC6E00hgmhUOfEB6greHPAfLRSufHqROIUTkw6E+M3lH0PTQ==}
-    engines: {node: '>= 0.4'}
-=======
   atomic-sleep@1.0.0:
     resolution: {integrity: sha512-kNOjDqAh7px0XWNI+4QbzoiR/nTkHAWNud2uvnJquD1/x5a7EQZMJT0AczqK0Qn67oY/TTQ1LbUKajZpp3I9tQ==}
     engines: {node: '>=8.0.0'}
->>>>>>> b5b81df9
 
   balanced-match@1.0.2:
     resolution: {integrity: sha512-3oSeUO0TMV67hN1AmbXsK4yaqU7tjiHlbxRDZOpH0KW9+CeX4bRAaX0Anxt0tx2MrpRpWwQaPwIlISEJhYU5Pw==}
@@ -3259,20 +3198,6 @@
     resolution: {integrity: sha512-BSeNnyus75C4//NQ9gQt1/csTXyo/8Sb+afLAkzAptFuMsod9HFokGNudZpi/oQV73hnVK+sR+5PVRMd+Dr7YQ==}
     engines: {node: '>=12'}
 
-<<<<<<< HEAD
-  clsx@2.1.1:
-    resolution: {integrity: sha512-eYm0QWBtUrBWZWG0d386OGAw16Z995PiOVo2B7bjWSbHedGl5e0ZWaq65kOGgUSNesEIDkB9ISbTg/JK9dhCZA==}
-    engines: {node: '>=6'}
-
-  cluster-key-slot@1.1.2:
-    resolution: {integrity: sha512-RMr0FhtfXemyinomL4hrWcYJxmX6deFdCxpJzhDttxgO1+bcCnkk+9drydLVDmAMG7NE6aN/fl4F7ucU/90gAA==}
-    engines: {node: '>=0.10.0'}
-
-  color-convert@1.9.3:
-    resolution: {integrity: sha512-QfAUtd+vFdAtFQcC8CCyYt1fYWxSqAiK2cSD6zDB8N3cpsEBAvRxp9zOGg6G/SHHJYAT88/az/IuDGALsNVbGg==}
-
-=======
->>>>>>> b5b81df9
   color-convert@2.0.1:
     resolution: {integrity: sha512-RRECPsj7iu/xb5oKYcsFHSppFNnsj/52OVTRKb4zP5onXwVF3zVmmToNcOfGC+CRDpfK/U584fMg38ZHCaElKQ==}
     engines: {node: '>=7.0.0'}
@@ -3369,33 +3294,14 @@
   data-uri-to-buffer@2.0.2:
     resolution: {integrity: sha512-ND9qDTLc6diwj+Xe5cdAgVTbLVdXbtxTJRXRhli8Mowuaan+0EJOtdqJ0QCHNSSPyoXGx9HX2/VMnKeC34AChA==}
 
-<<<<<<< HEAD
-  data-uri-to-buffer@4.0.1:
-    resolution: {integrity: sha512-0R9ikRb668HB7QDxT1vkpuUBtqc53YyAwMwGeUFKRojY/NWKvdZ+9UYtRfGmhqNbRkTSVpMbmyhXipFFv2cb/A==}
-    engines: {node: '>= 12'}
-
-  data-view-buffer@1.0.2:
-    resolution: {integrity: sha512-EmKO5V3OLXh1rtK2wgXRansaK1/mtVdTUEiEI0W8RkvgT05kfxaH29PliLnpLP73yYO6142Q72QNa8Wx/A5CqQ==}
-    engines: {node: '>= 0.4'}
-
-  data-view-byte-length@1.0.2:
-    resolution: {integrity: sha512-tuhGbE6CfTM9+5ANGf+oQb72Ky/0+s3xKUpHvShfiz2RxMFgFPjsXuRLBVMtvMs15awe45SRb83D6wH4ew6wlQ==}
-    engines: {node: '>= 0.4'}
-
-  data-view-byte-offset@1.0.1:
-    resolution: {integrity: sha512-BS8PfmtDGnrgYdOonGZQdLZslWIeCGFP9tpan0hi1Co2Zr2NKADsvGYA8XxuG/4UWgJ6Cjtv+YJnB6MM69QGlQ==}
-    engines: {node: '>= 0.4'}
-
-=======
->>>>>>> b5b81df9
+    resolution: {integrity: sha512-Kvr6HmPXUMerlLcLF+Pwq3K7apHpYmGDVqrxcDasBg86UcKeTSNWbEzU8bwdXnxnR44FtMhJAxI4Bov6Y/KUfA==}
+    engines: {node: '>=12.20'}
+
   date-fns@2.30.0:
     resolution: {integrity: sha512-fnULvOpxnC5/Vg3NCiWelDsLiUc9bRwAPs/+LfTLNvetFCtCTN+yQz15C/fs4AwX1R9K5GLtLfn8QW+dWisaAw==}
     engines: {node: '>=0.11'}
 
   dateformat@5.0.3:
-    resolution: {integrity: sha512-Kvr6HmPXUMerlLcLF+Pwq3K7apHpYmGDVqrxcDasBg86UcKeTSNWbEzU8bwdXnxnR44FtMhJAxI4Bov6Y/KUfA==}
-    engines: {node: '>=12.20'}
-
   de-indent@1.0.2:
     resolution: {integrity: sha512-e/1zu3xH5MQryN2zdVaF0OrdNLUbvWxzMbi+iNA6Bky7l1RoP8a2fIbRocyHclXt/arDrrR6lL3TqFD9pMQTsg==}
 
@@ -3787,20 +3693,6 @@
   function-bind@1.1.2:
     resolution: {integrity: sha512-7XHNxH7qX9xG5mIwxkhumTox/MIRNcOgDrxWsMt2pAr23WHp6MrRlN7FBSFpCpr+oVO0F744iUgR82nJMfG2SA==}
 
-<<<<<<< HEAD
-  function.prototype.name@1.1.8:
-    resolution: {integrity: sha512-e5iwyodOHhbMr/yNrc7fDYG4qlbIvI5gajyzPnb5TCwyhjApznQh1BMFou9b30SevY43gCJKXycoCBjMbsuW0Q==}
-    engines: {node: '>= 0.4'}
-
-  functions-have-names@1.2.3:
-    resolution: {integrity: sha512-xckBUXyTIqT97tq2x2AMb+g163b5JFysYk0x4qxNFwbfQkmNZoiRHb6sPzI9/QV33WeuvVYBUIiD4NzNIyqaRQ==}
-
-  fx@36.0.4:
-    resolution: {integrity: sha512-W8ihjxBTMSYpSMskyrG4U1qNgtvVPkZyz2TwOe510vAhAYi3XKOB/wd7BTKLOeMCH0HgrnlzaqWa5KD5upDr0A==}
-    hasBin: true
-
-=======
->>>>>>> b5b81df9
   gensync@1.0.0-beta.2:
     resolution: {integrity: sha512-3hN7NaskYvMDLQY55gnW3NQ+mesEAepTqlg+VEbj7zzqEMBVNhzcGYYeqFo/TlYz6eQiFcp1HcsCZO+nGgS8zg==}
     engines: {node: '>=6.9.0'}
@@ -3841,17 +3733,6 @@
     resolution: {integrity: sha512-WOBp/EEGUiIsJSp7wcv/y6MO+lV9UoncWqxuFfm8eBwzWNgyfBd6Gz+IeKQ9jCmyhoH99g15M3T+QaVHFjizVA==}
     engines: {node: '>=4'}
 
-<<<<<<< HEAD
-  globalthis@1.0.4:
-    resolution: {integrity: sha512-DpLKbNU4WylpxJykQujfCcwYWiV/Jhm50Goo0wrVILAv5jOr9d+H+UR3PhSCD2rCCEIg0uc+G+muBTwD54JhDQ==}
-    engines: {node: '>= 0.4'}
-
-  globby@13.2.2:
-    resolution: {integrity: sha512-Y1zNGV+pzQdh7H39l9zgB4PJqjRNqydvdYCDG4HFXM4XuvSaQQlEc91IU1yALL8gUTDomgBAfz3XJdmUS+oo0w==}
-    engines: {node: ^12.20.0 || ^14.13.1 || >=16.0.0}
-
-=======
->>>>>>> b5b81df9
   gopd@1.2.0:
     resolution: {integrity: sha512-ZUKRh6/kUFoAiTAtTYPZJ3hw9wNxx+BIBOijnlG9PnrJsCcSjs1wyyD6vJpaYtgnzDrKYRSqf3OO6Rfa93xsRg==}
     engines: {node: '>= 0.4'}
@@ -3963,63 +3844,14 @@
     resolution: {integrity: sha512-UfoeMA6fIJ8wTYFEUjelnaGI67v6+N7qXJEvQuIGa99l4xsCruSYOVSQ0uPANn4dAzm8lkYPaKLrrijLq7x23w==}
     engines: {node: '>= 0.4'}
 
-<<<<<<< HEAD
-  is-data-view@1.0.2:
-    resolution: {integrity: sha512-RKtWF8pGmS87i2D6gqQu/l7EYRlVdfzemCJN/P3UOs//x1QE7mfhvzHIApBTRf7axvT6DMGwSwBXYCT0nfB9xw==}
-    engines: {node: '>= 0.4'}
-
-  is-date-object@1.1.0:
-    resolution: {integrity: sha512-PwwhEakHVKTdRNVOw+/Gyh0+MzlCl4R6qKvkhuvLtPMggI1WAHt9sOwZxQLSGpUaDnrdyDsomoRgNnCfKNSXXg==}
-    engines: {node: '>= 0.4'}
-
-  is-extglob@2.1.1:
-    resolution: {integrity: sha512-SbKbANkN603Vi4jEZv49LeVJMn4yGwsbzZworEoyEiutsN3nJYdbO36zfhGJ6QEDpOZIFkDtnq5JRxmvl3jsoQ==}
-    engines: {node: '>=0.10.0'}
-
-  is-finalizationregistry@1.1.1:
-    resolution: {integrity: sha512-1pC6N8qWJbWoPtEjgcL2xyhQOP491EQjeUo3qTKcmV8YSDDJrOepfG8pcC7h/QgnQHYSv0mJ3Z/ZWxmatVrysg==}
-    engines: {node: '>= 0.4'}
-
-=======
->>>>>>> b5b81df9
   is-fullwidth-code-point@3.0.0:
     resolution: {integrity: sha512-zymm5+u+sCsSWyD9qNaejV3DFvhCKclKdizYaJUuHA83RLjb7nSuGnddCHGv0hk+KY7BMAlsWeK4Ueg6EV6XQg==}
     engines: {node: '>=8'}
 
-<<<<<<< HEAD
-  is-generator-function@1.1.0:
-    resolution: {integrity: sha512-nPUB5km40q9e8UfN/Zc24eLlzdSf9OfKByBw9CIdw4H1giPMeA0OIJvbchsCu4npfI2QcMVBsGEBHKZ7wLTWmQ==}
-    engines: {node: '>= 0.4'}
-
-  is-glob@4.0.3:
-    resolution: {integrity: sha512-xelSayHH36ZgE7ZWhli7pW34hNbNl8Ojv5KVmkJD4hBdD3th8Tfk9vYasLM+mXWOZhFkgZfxhLSnrwRr4elSSg==}
-    engines: {node: '>=0.10.0'}
-
-  is-map@2.0.3:
-    resolution: {integrity: sha512-1Qed0/Hr2m+YqxnM09CjA2d/i6YZNfF6R2oRAOj36eUdS6qIV/huPJNSEpKbupewFs+ZsJlxsjjPbc0/afW6Lw==}
-    engines: {node: '>= 0.4'}
-
-  is-negative-zero@2.0.3:
-    resolution: {integrity: sha512-5KoIu2Ngpyek75jXodFvnafB6DJgr3u8uuK0LEZJjrU19DrMD3EVERaR8sjz8CCGgpZvxPl9SuE1GMVPFHx1mw==}
-    engines: {node: '>= 0.4'}
-
-=======
->>>>>>> b5b81df9
   is-network-error@1.1.0:
     resolution: {integrity: sha512-tUdRRAnhT+OtCZR/LxZelH/C7QtjtFrTu5tXCA8pl55eTUElUHT+GPYV8MBMBvea/j+NxQqVt3LbWMRir7Gx9g==}
     engines: {node: '>=16'}
 
-<<<<<<< HEAD
-  is-number-object@1.1.1:
-    resolution: {integrity: sha512-lZhclumE1G6VYD8VHe35wFaIif+CTy5SJIi5+3y4psDgWu4wPDoBhF8NxUOinEc7pHgiTsT6MaBb92rKhhD+Xw==}
-    engines: {node: '>= 0.4'}
-
-  is-number@7.0.0:
-    resolution: {integrity: sha512-41Cifkg6e8TylSpdtTpeLVMqvSBEVzTttHvERD741+pnZ8ANv0004MRL43QKPDlK9cGvNp6NZWZUBlbGXYxxng==}
-    engines: {node: '>=0.12.0'}
-
-=======
->>>>>>> b5b81df9
   is-promise@4.0.0:
     resolution: {integrity: sha512-hvpoI6korhJMnej285dSg6nu1+e6uxs7zG3BYAm5byqDsgJNWwxzM6z6iZiAgQR4TJ30JmBTOwqZUw3WlyH3AQ==}
 
@@ -4210,18 +4042,6 @@
     resolution: {integrity: sha512-WunYko2W1NcdfAFpuLUoucsgULmgDBRkdxHxWQ7mK0cQqwPiy8E1enjuRBrhLtZkB5iScJ1XIPdhVEFK8aOLSg==}
     engines: {node: '>=14'}
 
-<<<<<<< HEAD
-  locate-character@3.0.0:
-    resolution: {integrity: sha512-SW13ws7BjaeJ6p7Q6CO2nchbYEc3X3J6WrmTTDto7yMPqVSZTUyY5Tjbid+Ab8gLnATtygYtiDIJGQRRn2ZOiA==}
-
-  lodash.defaults@4.2.0:
-    resolution: {integrity: sha512-qjxPLHd3r5DnsdGacqOMU6pb/avJzdh9tFX2ymgoZE27BmjXrNy/y4LoaiTeAb+O3gL8AfpJGtqfX/ae2leYYQ==}
-
-  lodash.isarguments@3.1.0:
-    resolution: {integrity: sha512-chi4NHZlZqZD18a0imDHnZPrDeBbTtVN7GXMwuGdRH9qotxAjYs3aVLKc7zNOG9eddR5Ksd8rvFEBc9SsggPpg==}
-
-=======
->>>>>>> b5b81df9
   lodash.sortby@4.7.0:
     resolution: {integrity: sha512-HDWXG8isMntAyRF5vZ7xKuEvOhT4AhlRt/3czTSjvGUxjYCBVRQY48ViDHyfYz9VIoBkW4TMGQNapx+l3RUwdA==}
 
@@ -4495,17 +4315,6 @@
     resolution: {integrity: sha512-TdrF7fW9Rphjq4RjrW0Kp2AW0Ahwu9sRGTkS6bvDi0SCwZlEZYmcfDbEsTz8RVk0EHIS/Vd1bv3JhG+1xZuAyQ==}
     engines: {node: '>=16'}
 
-<<<<<<< HEAD
-  path-type@3.0.0:
-    resolution: {integrity: sha512-T2ZUsdZFHgA3u4e5PfPbjd7HDDpxPnQb5jN0SrDsjNSuVXHJqtwTnWqG0B1jZrgmJ/7lj1EmVIByWt1gxGkWvg==}
-    engines: {node: '>=4'}
-
-  path-type@4.0.0:
-    resolution: {integrity: sha512-gDKb8aZMDeD/tZWs9P6+q0J9Mwkdl6xMV8TjnGP3qJVJ06bdMgkbBlLU8IdfOsIsFz2BW1rNVT3XuNEl8zPAvw==}
-    engines: {node: '>=8'}
-
-=======
->>>>>>> b5b81df9
   pathe@2.0.3:
     resolution: {integrity: sha512-WUjGcAqP1gQacoQe+OBJsFA7Ld4DyXuUIjZ5cc75cLHvJ7dtNsTugphxIADwspS+AraAUePCKrSVtPLFj/F88w==}
 
@@ -4520,20 +4329,6 @@
     resolution: {integrity: sha512-M7BAV6Rlcy5u+m6oPhAPFgJTzAioX/6B0DxyvDlo9l8+T3nLKbrczg2WLUyzd45L8RqfUMyGPzekbMvX2Ldkwg==}
     engines: {node: '>=12'}
 
-<<<<<<< HEAD
-  picomatch@4.0.3:
-    resolution: {integrity: sha512-5gTmgEY/sqK6gFXLIsQNH19lWb4ebPDLA4SdLP7dsWkIXHWlG66oPuVvXSGFPppYZz8ZDZq0dYYrbHfBCVUb1Q==}
-    engines: {node: '>=12'}
-
-  pidtree@0.3.1:
-    resolution: {integrity: sha512-qQbW94hLHEqCg7nhby4yRC7G2+jYHY4Rguc2bjw7Uug4GIJuu1tvf2uHaZv5Q8zdt+WKJ6qK1FOI6amaWUo5FA==}
-    engines: {node: '>=0.10'}
-    hasBin: true
-
-  pify@3.0.0:
-    resolution: {integrity: sha512-C3FsVNH1udSEX48gGX1xfvwTWfsYWj5U+8/uK15BGzIGrKoUpghX8hWZwa/OFnakBiiVNmBvemTJR5mcy7iPcg==}
-    engines: {node: '>=4'}
-=======
   pino-abstract-transport@2.0.0:
     resolution: {integrity: sha512-F63x5tizV6WCh4R6RHyi2Ml+M70DNRXt/+HANowMflpgGFMAym/VKm6G7ZOQRjqN7XbGxK1Lg9t6ZrtzOaivMw==}
 
@@ -4547,7 +4342,6 @@
   pino@9.9.5:
     resolution: {integrity: sha512-d1s98p8/4TfYhsJ09r/Azt30aYELRi6NNnZtEbqFw6BoGsdPVf5lKNK3kUwH8BmJJfpTLNuicjUQjaMbd93dVg==}
     hasBin: true
->>>>>>> b5b81df9
 
   pirates@4.0.7:
     resolution: {integrity: sha512-TfySrs/5nm8fQJDcBDuUng3VOUKsd7S+zqvbOTiGXHfxX4wK31ard+hoNuvkicM/2YFzlpDgABOevKSsB4G/FA==}
@@ -4608,19 +4402,6 @@
     resolution: {integrity: sha512-llQsMLSUDUPT44jdrU/O37qlnifitDP+ZwrmmZcoSKyLKvtZxpyV0n2/bD/N4tBAAZ/gJEdZU7KMraoK1+XYAg==}
     engines: {node: '>= 0.10'}
 
-<<<<<<< HEAD
-  ps-tree@1.2.0:
-    resolution: {integrity: sha512-0VnamPPYHl4uaU/nSFeZZpR21QAWRz+sRv4iW9+v/GS/J5U5iZB5BNN6J0RMoOvdx2gWM2+ZFMIm58q24e4UYA==}
-    engines: {node: '>= 0.10'}
-    hasBin: true
-
-  publint@0.3.12:
-    resolution: {integrity: sha512-1w3MMtL9iotBjm1mmXtG3Nk06wnq9UhGNRpQ2j6n1Zq7YAD6gnxMMZMIxlRPAydVjVbjSm+n0lhwqsD1m4LD5w==}
-    engines: {node: '>=18'}
-    hasBin: true
-
-=======
->>>>>>> b5b81df9
   pump@3.0.3:
     resolution: {integrity: sha512-todwxLMY7/heScKmntwQG8CXVkWUOdYxIvY2s0VWAAMh/nd8SoYiRaKjlr7+iCs984f2P8zvrfWcDDYVb73NfA==}
 
@@ -4758,19 +4539,9 @@
   safe-buffer@5.2.1:
     resolution: {integrity: sha512-rp3So07KcdmmKbGvgaNxQSJr7bGVSVk5S9Eq1F+ppbRo70+YeaDxkw5Dd8NPN+GD6bjnYm2VuPuCXmpuYvmCXQ==}
 
-<<<<<<< HEAD
-  safe-push-apply@1.0.0:
-    resolution: {integrity: sha512-iKE9w/Z7xCzUMIZqdBsp6pEQvwuEebH4vdpjcDWnyzaI6yl6O9FHvVpmGelvEHNsoY6wGblkxR6Zty/h00WiSA==}
-    engines: {node: '>= 0.4'}
-
-  safe-regex-test@1.1.0:
-    resolution: {integrity: sha512-x/+Cz4YrimQxQccJf5mKEbIa1NzeCRNI5Ecl/ekmlYaampdNLPalVyIcCZNNH3MvmqBugV5TMYZXv0ljslUlaw==}
-    engines: {node: '>= 0.4'}
-=======
   safe-stable-stringify@2.5.0:
     resolution: {integrity: sha512-b3rppTKm9T+PsVCBEOUR46GWI7fdOs00VKZ1+9c1EWDaDMvjQc6tUwuFyIprgGgTcWoVHSKrU8H31ZHA2e0RHA==}
     engines: {node: '>=10'}
->>>>>>> b5b81df9
 
   safer-buffer@2.1.2:
     resolution: {integrity: sha512-YZo3K82SD7Riyi0E1EQPojLz7kpepnSQI9IyPbHHg1XXXevb5dJI7tpyN2ADxGcQbHG7vcyRHk0cbwqcQriUtg==}
@@ -4920,29 +4691,12 @@
   spawn-command@0.0.2:
     resolution: {integrity: sha512-zC8zGoGkmc8J9ndvml8Xksr1Amk9qBujgbF0JAIWO7kXr43w0h/0GJNM/Vustixu+YE8N/MTrQ7N31FvHUACxQ==}
 
-<<<<<<< HEAD
-  spdx-correct@3.2.0:
-    resolution: {integrity: sha512-kN9dJbvnySHULIluDHy32WHRUu3Og7B9sbY7tsFLctQkIqnMh3hErYgdMjTYuqmcXX+lK5T1lnUt3G7zNswmZA==}
-
-  spdx-exceptions@2.5.0:
-    resolution: {integrity: sha512-PiU42r+xO4UbUS1buo3LPJkjlO7430Xn5SVAhdpzzsPHsjbYVflnnFdATgabnLude+Cqu25p6N+g2lw/PFsa4w==}
-
-  spdx-expression-parse@3.0.1:
-    resolution: {integrity: sha512-cbqHunsQWnJNE6KhVSMsMeH5H/L9EpymbzqTQ3uLwNCLZ1Q481oWaofqH7nO6V07xlXwY6PhQdQ2IedWx/ZK4Q==}
-
-  spdx-license-ids@3.0.22:
-    resolution: {integrity: sha512-4PRT4nh1EImPbt2jASOKHX7PB7I+e4IWNLvkKFDxNhJlfjbYlleYQh285Z/3mPTHSAK/AvdMmw5BNNuYH8ShgQ==}
-
-  split@0.3.3:
-    resolution: {integrity: sha512-wD2AeVmxXRBoX44wAycgjVpMhvbwdI2aZjCkvfNcH1YqHQvJVa1duWc73OyVGJUc05fhFaTZeQ/PYsrmyH0JVA==}
-=======
   split2@4.2.0:
     resolution: {integrity: sha512-UcjcJOWknrNkF6PLX83qcHM6KHgVKNkV62Y8a5uYDVv9ydGQVwAHMKqHdJje1VTWpljG0WYpCDhrCdAOYH4TWg==}
     engines: {node: '>= 10.x'}
 
   split@0.2.10:
     resolution: {integrity: sha512-e0pKq+UUH2Xq/sXbYpZBZc3BawsfDZ7dgv+JtRTUPNcvF5CMR4Y9cvJqkMY0MoxWzTHvZuz1beg6pNEKlszPiQ==}
->>>>>>> b5b81df9
 
   sprintf-js@1.0.3:
     resolution: {integrity: sha512-D9cPgkvLlV3t3IzL0D0YLvGA9Ahk4PcvVwUbN0dSGr1aP0Nrt4AEnTUbuGvquEC0mA64Gqt1fzirlRs5ibXx8g==}
@@ -5305,14 +5059,9 @@
   util-deprecate@1.0.2:
     resolution: {integrity: sha512-EPD5q1uXyFxJpCrLnCc1nHnq3gOa6DZBocAIiI2TaSCA7VCJ1UJDMagCzIkXNsUYfD1daK//LTEQ8xiIbrHtcw==}
 
-<<<<<<< HEAD
-  validate-npm-package-license@3.0.4:
-    resolution: {integrity: sha512-DpKm2Ui/xN7/HQKCtpZxoRWBhZ9Z0kqtygG8XCgNQ8ZlDnxuQmWhj566j8fN4Cu3/JmbhsDo7fcAJq4s9h27Ew==}
-=======
   uuid@12.0.0:
     resolution: {integrity: sha512-USe1zesMYh4fjCA8ZH5+X5WIVD0J4V1Jksm1bFTVBX2F/cwSXt0RO5w/3UXbdLKmZX65MiWV+hwhSS8p6oBTGA==}
     hasBin: true
->>>>>>> b5b81df9
 
   vary@1.1.2:
     resolution: {integrity: sha512-BNGbWLfd0eUPabhkXUVm0j8uuvREyTh5ovRa/dyow/BqAbZJyC+5fU+IzQOzmAKzYqYRAISoRhdQr3eIZ/PXqg==}
@@ -7302,17 +7051,7 @@
 
   assertion-error@2.0.1: {}
 
-<<<<<<< HEAD
-  async-function@1.0.0: {}
-
-  available-typed-arrays@1.0.7:
-    dependencies:
-      possible-typed-array-names: 1.1.0
-
-  axobject-query@4.1.0: {}
-=======
   atomic-sleep@1.0.0: {}
->>>>>>> b5b81df9
 
   balanced-match@1.0.2: {}
 
@@ -7477,17 +7216,6 @@
       strip-ansi: 6.0.1
       wrap-ansi: 7.0.0
 
-<<<<<<< HEAD
-  clsx@2.1.1: {}
-
-  cluster-key-slot@1.1.2: {}
-
-  color-convert@1.9.3:
-    dependencies:
-      color-name: 1.1.3
-
-=======
->>>>>>> b5b81df9
   color-convert@2.0.1:
     dependencies:
       color-name: 1.1.4
@@ -7578,29 +7306,6 @@
 
   data-uri-to-buffer@2.0.2: {}
 
-<<<<<<< HEAD
-  data-uri-to-buffer@4.0.1: {}
-
-  data-view-buffer@1.0.2:
-    dependencies:
-      call-bound: 1.0.4
-      es-errors: 1.3.0
-      is-data-view: 1.0.2
-
-  data-view-byte-length@1.0.2:
-    dependencies:
-      call-bound: 1.0.4
-      es-errors: 1.3.0
-      is-data-view: 1.0.2
-
-  data-view-byte-offset@1.0.1:
-    dependencies:
-      call-bound: 1.0.4
-      es-errors: 1.3.0
-      is-data-view: 1.0.2
-
-=======
->>>>>>> b5b81df9
   date-fns@2.30.0:
     dependencies:
       '@babel/runtime': 7.27.6
@@ -7983,18 +7688,6 @@
     optionalDependencies:
       picomatch: 4.0.2
 
-<<<<<<< HEAD
-  fdir@6.4.6(picomatch@4.0.3):
-    optionalDependencies:
-      picomatch: 4.0.3
-
-  fetch-blob@3.2.0:
-    dependencies:
-      node-domexception: 1.0.0
-      web-streams-polyfill: 3.3.3
-
-=======
->>>>>>> b5b81df9
   fflate@0.8.2: {}
 
   file-type@21.0.0:
@@ -8053,22 +7746,6 @@
 
   function-bind@1.1.2: {}
 
-<<<<<<< HEAD
-  function.prototype.name@1.1.8:
-    dependencies:
-      call-bind: 1.0.8
-      call-bound: 1.0.4
-      define-properties: 1.2.1
-      functions-have-names: 1.2.3
-      hasown: 2.0.2
-      is-callable: 1.2.7
-
-  functions-have-names@1.2.3: {}
-
-  fx@36.0.4: {}
-
-=======
->>>>>>> b5b81df9
   gensync@1.0.0-beta.2: {}
 
   get-caller-file@2.0.5: {}
@@ -8121,22 +7798,6 @@
 
   globals@11.12.0: {}
 
-<<<<<<< HEAD
-  globalthis@1.0.4:
-    dependencies:
-      define-properties: 1.2.1
-      gopd: 1.2.0
-
-  globby@13.2.2:
-    dependencies:
-      dir-glob: 3.0.1
-      fast-glob: 3.3.3
-      ignore: 5.3.2
-      merge2: 1.4.1
-      slash: 4.0.0
-
-=======
->>>>>>> b5b81df9
   gopd@1.2.0: {}
 
   graceful-fs@4.2.11: {}
@@ -8236,56 +7897,10 @@
     dependencies:
       hasown: 2.0.2
 
-<<<<<<< HEAD
-  is-data-view@1.0.2:
-    dependencies:
-      call-bound: 1.0.4
-      get-intrinsic: 1.3.0
-      is-typed-array: 1.1.15
-
-  is-date-object@1.1.0:
-    dependencies:
-      call-bound: 1.0.4
-      has-tostringtag: 1.0.2
-
-  is-extglob@2.1.1: {}
-
-  is-finalizationregistry@1.1.1:
-    dependencies:
-      call-bound: 1.0.4
-
   is-fullwidth-code-point@3.0.0: {}
 
-  is-generator-function@1.1.0:
-    dependencies:
-      call-bound: 1.0.4
-      get-proto: 1.0.1
-      has-tostringtag: 1.0.2
-      safe-regex-test: 1.1.0
-
-  is-glob@4.0.3:
-    dependencies:
-      is-extglob: 2.1.1
-
-  is-map@2.0.3: {}
-
-  is-negative-zero@2.0.3: {}
-
   is-network-error@1.1.0: {}
 
-  is-number-object@1.1.1:
-    dependencies:
-      call-bound: 1.0.4
-      has-tostringtag: 1.0.2
-
-  is-number@7.0.0: {}
-
-=======
-  is-fullwidth-code-point@3.0.0: {}
-
-  is-network-error@1.1.0: {}
-
->>>>>>> b5b81df9
   is-promise@4.0.0: {}
 
   is-reference@3.0.3:
@@ -8449,15 +8064,6 @@
       pkg-types: 2.1.0
       quansync: 0.2.10
 
-<<<<<<< HEAD
-  locate-character@3.0.0: {}
-
-  lodash.defaults@4.2.0: {}
-
-  lodash.isarguments@3.1.0: {}
-
-=======
->>>>>>> b5b81df9
   lodash.sortby@4.7.0: {}
 
   lodash@4.17.21: {}
@@ -8718,15 +8324,6 @@
 
   path-to-regexp@8.2.0: {}
 
-<<<<<<< HEAD
-  path-type@3.0.0:
-    dependencies:
-      pify: 3.0.0
-
-  path-type@4.0.0: {}
-
-=======
->>>>>>> b5b81df9
   pathe@2.0.3: {}
 
   pathval@2.0.0: {}
@@ -8763,12 +8360,6 @@
       safe-stable-stringify: 2.5.0
       sonic-boom: 4.2.0
       thread-stream: 3.1.0
-
-  picomatch@4.0.3: {}
-
-  pidtree@0.3.1: {}
-
-  pify@3.0.0: {}
 
   pirates@4.0.7: {}
 
@@ -8835,20 +8426,6 @@
       forwarded: 0.2.0
       ipaddr.js: 1.9.1
 
-<<<<<<< HEAD
-  ps-tree@1.2.0:
-    dependencies:
-      event-stream: 3.3.4
-
-  publint@0.3.12:
-    dependencies:
-      '@publint/pack': 0.1.2
-      package-manager-detector: 1.3.0
-      picocolors: 1.1.1
-      sade: 1.8.1
-
-=======
->>>>>>> b5b81df9
   pump@3.0.3:
     dependencies:
       end-of-stream: 1.4.5
@@ -9019,20 +8596,7 @@
 
   safe-buffer@5.2.1: {}
 
-<<<<<<< HEAD
-  safe-push-apply@1.0.0:
-    dependencies:
-      es-errors: 1.3.0
-      isarray: 2.0.5
-
-  safe-regex-test@1.1.0:
-    dependencies:
-      call-bound: 1.0.4
-      es-errors: 1.3.0
-      is-regex: 1.2.1
-=======
   safe-stable-stringify@2.5.0: {}
->>>>>>> b5b81df9
 
   safer-buffer@2.1.2: {}
 
@@ -9250,27 +8814,9 @@
 
   spawn-command@0.0.2: {}
 
-<<<<<<< HEAD
-  spdx-correct@3.2.0:
-    dependencies:
-      spdx-expression-parse: 3.0.1
-      spdx-license-ids: 3.0.22
-
-  spdx-exceptions@2.5.0: {}
-
-  spdx-expression-parse@3.0.1:
-    dependencies:
-      spdx-exceptions: 2.5.0
-      spdx-license-ids: 3.0.22
-
-  spdx-license-ids@3.0.22: {}
-
-  split@0.3.3:
-=======
   split2@4.2.0: {}
 
   split@0.2.10:
->>>>>>> b5b81df9
     dependencies:
       through: 2.3.8
 
@@ -9696,14 +9242,7 @@
 
   util-deprecate@1.0.2: {}
 
-<<<<<<< HEAD
-  validate-npm-package-license@3.0.4:
-    dependencies:
-      spdx-correct: 3.2.0
-      spdx-expression-parse: 3.0.1
-=======
   uuid@12.0.0: {}
->>>>>>> b5b81df9
 
   vary@1.1.2: {}
 
