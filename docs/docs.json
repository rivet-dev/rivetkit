{
  "$schema": "https://mintlify.com/docs.json",
  "name": "ActorCore",
  "description": "Stateful, scalable, realtime backend framework. The modern way to build multiplayer, realtime, or AI agent backends. Supports Rivet, Cloudflare Workers, Bun, and Node.js.",
  "theme": "palm",
  "logo": {
    "dark": "/logo/dark.svg",
    "light": "/logo/light.svg"
  },
  "styling": {
    "eyebrows": "breadcrumbs",
    "codeblocks": "dark"
  },
  "favicon": "/favicon.svg",
  "appearance": {
    "default": "dark",
    "strict": true
  },
  "colors": {
    "primary": "#FF4F00",
    "light": "#FF4F00",
    "dark": "#FF4F00"
  },
  "navbar": {
    "links": [
      {
        "label": "Changelog",
        "href": "https://github.com/rivet-gg/actor-core/releases"
      },
      {
        "label": "Discussions",
        "href": "https://github.com/rivet-gg/actor-core/discussions"
      }
    ],
    "primary": {
      "type": "github",
      "href": "https://github.com/rivet-gg/actor-core"
    }
  },
  "navigation": {
    "tabs": [
      {
        "tab": "Home",
        "pages": ["introduction"]
      },
      {
        "tab": "Documentation",
        "pages": [
          {
            "group": "Get Started",
            "pages": [
              "platforms/rivet",
              "platforms/cloudflare-workers",
              "platforms/bun",
              "platforms/nodejs"
            ]
          },
          {
            "group": "Frameworks",
            "pages": [
              "clients/javascript",
              "clients/rust"
            ]
          },
          {
            "group": "Concepts",
            "pages": [
              "concepts/overview",
              "concepts/interacting-with-actors",
              "concepts/state",
              "concepts/actions",
              "concepts/events",
              "concepts/lifecycle",
              "concepts/schedule",
              "concepts/authentication",
              {
                "group": "More",
                "pages": [
                  "concepts/connections",
                  "concepts/metadata",
                  "concepts/testing",
                  "concepts/logging",
                  "concepts/cors",
                  "concepts/scaling",
                  "concepts/external-sql",
                  {
                    "group": "Advanced",
                    "pages": ["concepts/types", "concepts/topology"]
                  }
                ]
              }
            ]
          },
          {
<<<<<<< HEAD
            "group": "Clients",
            "pages": ["clients/javascript", "clients/rust"]
          },
          {
            "group": "Configurations",
            "pages": [
              {
                "group": "Integrations",
                "pages": ["integrations/hono"]
              },
              {
                "group": "Drivers",
                "pages": [
                  "drivers/overview",
                  "drivers/memory",
                  "drivers/redis",
                  "drivers/rivet",
                  "drivers/cloudflare-workers",
                  "drivers/build"
                ]
              }
            ]
          },
          {
=======
>>>>>>> bc2fec06
            "group": "Reference",
            "pages": [
              {
                "group": "LLM Prompts",
                "pages": [
                  "llm/cursor",
                  "llm/windsurf",
                  "llm/claude",
                  "llm/docs-as-markdown",
                  "llm/prompt",
                  "llm/llms",
                  "llm/llms-full"
                ]
              },
              "support/enterprise"
            ]
          }
        ]
      },
      {
        "tab": "Integrations",
        "pages": [
          "integrations/overview",
          {
            "group": "Integrations",
            "pages": [
              "integrations/hono"
            ]
          },
          {
<<<<<<< HEAD
            "group": "Changelog",
            "pages": ["changelog/overview"]
=======
            "group": "Drivers",
            "pages": [
              "drivers/overview",
              "drivers/memory",
              "drivers/redis",
              "drivers/rivet",
              "drivers/cloudflare-workers",
              "drivers/build"
            ]
>>>>>>> bc2fec06
          }
        ]
      }
    ]
  },
  "footer": {
    "socials": {
      "bluesky": "https://bsky.app/profile/rivet.gg",
      "x": "https://x.com/rivet_gg",
      "github": "https://github.com/rivet-gg/actor-core",
      "discord": "https://rivet.gg/discord"
    }
  },
  "integrations": {
    "posthog": {
      "apiHost": "https://ph.rivet.gg/",
      "apiKey": "phc_6kfTNEAVw7rn1LA51cO3D69FefbKupSWFaM7OUgEpEo"
    }
  },
  "redirects": [
    {
      "source": "/changelog/overview",
      "destination": "https://github.com/rivet-gg/actor-core/releases"
    },
    {
      "source": "/concepts/manage",
      "destination": "/concepts/interacting-with-actors"
    },
    {
      "source": "/concepts/rpc",
      "destination": "/concepts/actions"
    },
    {
      "source": "/concepts/remote-procedure-calls",
      "destination": "/concepts/actions"
    }
  ]
}<|MERGE_RESOLUTION|>--- conflicted
+++ resolved
@@ -92,33 +92,6 @@
             ]
           },
           {
-<<<<<<< HEAD
-            "group": "Clients",
-            "pages": ["clients/javascript", "clients/rust"]
-          },
-          {
-            "group": "Configurations",
-            "pages": [
-              {
-                "group": "Integrations",
-                "pages": ["integrations/hono"]
-              },
-              {
-                "group": "Drivers",
-                "pages": [
-                  "drivers/overview",
-                  "drivers/memory",
-                  "drivers/redis",
-                  "drivers/rivet",
-                  "drivers/cloudflare-workers",
-                  "drivers/build"
-                ]
-              }
-            ]
-          },
-          {
-=======
->>>>>>> bc2fec06
             "group": "Reference",
             "pages": [
               {
@@ -149,10 +122,6 @@
             ]
           },
           {
-<<<<<<< HEAD
-            "group": "Changelog",
-            "pages": ["changelog/overview"]
-=======
             "group": "Drivers",
             "pages": [
               "drivers/overview",
@@ -162,7 +131,6 @@
               "drivers/cloudflare-workers",
               "drivers/build"
             ]
->>>>>>> bc2fec06
           }
         ]
       }
